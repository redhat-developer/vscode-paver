--- conflicted
+++ resolved
@@ -66,12 +66,8 @@
     "test:ci": "jest --ci --reporters=default --reporters=jest-junit"
   },
   "devDependencies": {
-<<<<<<< HEAD
     "@types/jest": "^29.5.13",
-    "@types/mocha": "^10.0.8",
-=======
     "@types/mocha": "^10.0.9",
->>>>>>> 76e00aff
     "@types/node": "20.x",
     "@types/react": "^18.3.11",
     "@types/react-dom": "^18.3.1",
@@ -86,12 +82,8 @@
     "jest-environment-jsdom": "^29.7.0",
     "jest-junit": "^14.0.0",
     "npm-run-all": "^4.1.5",
-<<<<<<< HEAD
     "ts-jest": "^29.2.5",
-    "typescript": "^5.6.2"
-  },
-  "dependencies": {
-    "@redhat-developer/vscode-redhat-telemetry": "^0.9.0"
+    "typescript": "^5.6.3"
   },
   "jest": {
     "preset": "ts-jest",
@@ -110,12 +102,9 @@
     "moduleNameMapper": {
       "\\.(css|less|scss|sass)$": "identity-obj-proxy"
     }
-=======
-    "typescript": "^5.6.3"
   },
   "dependencies": {
     "@redhat-developer/vscode-redhat-telemetry": "^0.9.0",
     "cheerio": "^1.0.0"
->>>>>>> 76e00aff
   }
 }